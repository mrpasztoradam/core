--- conflicted
+++ resolved
@@ -2,13 +2,7 @@
   "domain": "frontend",
   "name": "Home Assistant Frontend",
   "documentation": "https://www.home-assistant.io/components/frontend",
-  "requirements": [
-<<<<<<< HEAD
-    "home-assistant-frontend==20190911.1"
-=======
-    "home-assistant-frontend==20190828.1"
->>>>>>> 5f13cdf7
-  ],
+  "requirements": ["home-assistant-frontend==20190911.1"],
   "dependencies": [
     "api",
     "auth",
@@ -18,7 +12,5 @@
     "system_log",
     "websocket_api"
   ],
-  "codeowners": [
-    "@home-assistant/frontend"
-  ]
+  "codeowners": ["@home-assistant/frontend"]
 }